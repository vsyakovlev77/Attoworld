from copy import deepcopy
import numpy as np
import matplotlib.pyplot as plt
import scipy.optimize
import scipy.special
import scipy.signal
from scipy import constants
import pandas
from ..numeric import fwhm, find_maximum_location

def check_equal_length(*arg):
    n = len(arg[0])
    for v in arg:
        if len(v) != n:
            print(v)
            print('Error: vector size mismatch')
            raise Exception('Vector size mismatch')

def fourier_transform(TimeV, FieldV):   # complex!!!

    freq = np.fft.fftfreq(TimeV.size, d=TimeV[1]-TimeV[0])
    fft = np.fft.fft(FieldV)
    return freq, fft

def inverse_fourier_transform(freq, fullSpectrum):  # complex!!!

    timeV = np.fft.fftfreq(len(freq), freq[1]-freq[0])
    if len(timeV)%2 == 0:
        timeV = np.concatenate((timeV[int(len(timeV)/2):], timeV[:int(len(timeV)/2)]))
    else:
        timeV = np.concatenate((timeV[int((len(timeV)+1)/2):], timeV[:int((len(timeV)+1)/2)]))
    fieldV = np.fft.ifft(fullSpectrum)

    return timeV, fieldV

def zero_padding(signalTimeV, signalV, fsExtension=50):
    timestep = signalTimeV[1] - signalTimeV[0]
    nPointsExtension = int(fsExtension / timestep)
    fsExtension = nPointsExtension * timestep
    newTimeV = np.linspace(signalTimeV[0] - fsExtension, signalTimeV[0] - timestep, nPointsExtension)
    newTimeV = np.append(newTimeV, signalTimeV[:])
    newTimeV = np.append(newTimeV,
                         np.linspace(signalTimeV[-1] + timestep, signalTimeV[-1] + fsExtension, nPointsExtension)[:])

    newSignalV = np.zeros(nPointsExtension)
    newSignalV = np.append(newSignalV, signalV[:])
    newSignalV = np.append(newSignalV, np.zeros(nPointsExtension)[:])

    trace_length = signalTimeV[-1] - signalTimeV[0]
    trace_center = signalTimeV[0] + trace_length / 2
    newSignalV = newSignalV * np.exp(-(newTimeV - trace_center) ** 10 / (trace_length * 9 / 20) ** 10)

    return newTimeV, newSignalV

def asymmetric_tukey_f(x: float, edge1: float, edge2: float, edge1_width: float, edge2_width: float):

    if edge1_width < 0 or edge2_width < 0:
        edge1_width = 0
        edge2_width = 0
        print('Warning: negative tukey edge width; rectangular window computed')
    if abs(edge1_width) + abs(edge2_width) > 2 * abs(edge2 - edge1):
        raise Exception('Error: tukey edge width larger than admissible')
    if edge2 <= edge1:
        e1 = edge2
        e2 = edge1
        w1 = edge2_width
        w2 = edge1_width
    elif edge1 < edge2:
        e1 = edge1
        e2 = edge2
        w1 = edge1_width
        w2 = edge2_width
    xmin = e1 - w1/2
    xmax = e2 + w2/2
    if x < xmin or x > xmax:
        y = 0
    elif xmin <= x and x < xmin + w1:
        y = (1-np.cos((x-xmin)*np.pi/w1))/2
    elif xmin + w1 <= x and x <= xmax - w2:
        y = 1
    elif xmax - w2 < x and x <= xmax:
        y = (1-np.cos((x-xmax)*np.pi/w2))/2
    else:
        print ('x, xmax, xmin, w1, w2: ', x, xmax, xmin, w1, w2)
        raise ValueError('in tukey_f, x could not be assigned correctly to the sub intervals, might it (or the other parameters) be NaN?')
    return y

def asymmetric_tukey_window(x, edge1: float, edge2: float, edge1_width: float, edge2_width: float):

    if isinstance(x, np.ndarray):
        y = []
        for xi in x:
            y.append(asymmetric_tukey_f(xi, edge1, edge2, edge1_width, edge2_width))
        y = np.array(y)
    elif isinstance(x, list):
        y = []
        for xi in x:
            y.append(asymmetric_tukey_f(xi, edge1, edge2, edge1_width, edge2_width))
    elif isinstance(x, float):
        y = asymmetric_tukey_f(x, edge1, edge2, edge1_width, edge2_width)
    else:
        raise TypeError('in function tukey window x is neither np array nor list nor float')
    return y

class TraceHandler:
    """Loads and stores the trace (field vs time) saved to file (two columns, tab separated) or given in the form of time and field [or wavelengths, spectrum and phase] arrays.

    ALL THE TIMES ARE IN fs, FREQUENCIES IN PHz, WAVELENGTHS IN nm.

    Most of the class methods modify the object data in place, and don't return anything.

    Attributes:
        fieldTimeV: (WAVEFORM DATA in the time domain) time array (fs)
        fieldV: (WAVEFORM DATA in the time domain) field array
        fieldStdevV: (WAVEFORM DATA in the time domain) field standard deviation (or sigma) array

        frequencyAxis: (WAVEFORM DATA in the frequency domain) frequency axis of the FFT in PHz (should be np.fft compatible, i.e., equally spaced, in the form [0, df, 2*df, ..., fmax, -fmax[-df], ..., -df])
        fftFieldV: (WAVEFORM DATA in the frequency domain) FFT field (complex)
        complexFieldTimeV: (WAVEFORM DATA in the frequency domain) time axis of the complex field (fs)
        complexFieldV: (WAVEFORM DATA in the frequency domain) complex field ( = IFFT{FFT(ω)θ(ω)}(t), where θ(ω) = 1 if ω >= 0, θ(ω) = 0 otherwise )
        wvlAxis: (WAVEFORM DATA in the frequency domain) wavelength axis for the FFT spectrum (nm)
        fftSpectrum: (WAVEFORM DATA in the frequency domain) wavelength-dependent positive FFT spectrum ( = |FFT{field}|^2 * df/dλ, λ > 0 )
        fftphase: (WAVEFORM DATA in the frequency domain) wavelength-dependent spectral phase

        wvlSpectrometer: (SPECTROMETER DATA) wavelength (nm)
        ISpectrometer: (SPECTROMETER DATA) spectral intensity

        fsZeroPadding: (= 150 by default) time span in fs for zero padding (appending zeroes both before and after the trace, in order to get a smoother fft)
        filename: filename to load the trace from
        filename_spectrum: filename to load the spectrum from
        normalization_trace: normalization factor for the trace
        zero_delay: time zero, corresponds to the maximum envelope
    """
    def __init__(self, filename=None, filename_spectrum=None, time=None, field=None, stdev=None, wvl=None, spectrum=None, wvl_FFT_trace=None, spectrum_FFT_trace=None, phase_FFT_trace=None):
        """Constructor; loads the trace from file (or from time-field or wavelegth-spectrum-phase arrays) and stores it in the class.

        One of the following must be provided (as a default all args are None):
        * filename: the name of the file containing the trace (two columns, tab separated)
        * time and field: the time vector (fs) and electric field vector (a.u.)
        * wvl_FFT_trace, spectrum_FFT_trace and phase_FFT_trace: the wavelength (nm) spectrum (a.u.) and phase (rad) vectors

        Args:
            filename (str): the name of the file containing the trace (two columns - time and field, tab separated)
            filename_spectrum (str): the name of the file containing the spectrum (two columns - wavelength and spectral intensity, tab separated)
                this does not correspond to the fourier transform of the trace, but to some spectrometer data that you would like to compare to the loaded trace
            time (array): the time vector (fs)
            field (array): the electric field vector (a.u.)
            stdev (array): the standard deviation (or sigma) of the electric field vector (a.u.)
            wvl (array): the wavelength vector (nm) (spectrometer)
            spectrum (array): the spectral intensity vector (a.u.) (spectrometer)
            wvl_FFT_trace (array): the wavelength vector (nm) of the FFT trace (to reconstruct a trace from spectral data)
            spectrum_FFT_trace (array): the spectral intensity vector (a.u.) of the FFT trace (to reconstruct a trace from spectral data)
            phase_FFT_trace (array): the spectral phase vector (rad) of the FFT trace (to reconstruct a trace from spectral data)
            """

        self.fsZeroPadding = 150
        self.filename = filename
        self.filename_spectrum = filename_spectrum

        self.fieldTimeV = None
        self.fieldV = None
        self.fieldStdevV = None

        self.frequencyAxis = None
        self.fftFieldV = None
        self.complexFieldTimeV = None
        self.complexFieldV = None
        self.wvlAxis = None
        self.fftSpectrum = None
        self.fftphase = None

        self.wvlSpectrometer = None
        self.ISpectrometer = None

        self.normalization_trace = None
        self.zero_delay = None

        if filename is not None:
            self.load_trace()
        elif time is not None and field is not None:
            self.load_trace_from_arrays(time, field, stdev)
        elif wvl_FFT_trace is not None and spectrum_FFT_trace is not None and phase_FFT_trace is not None:
            self.load_trace_from_spectral_data(wvl_FFT_trace, spectrum_FFT_trace, phase_FFT_trace)
        else:
            print("\n\nWARNING: in function TraceHandler.__init__() no data was loaded\n\n")

        if self.filename_spectrum is not None:
            self.load_spectrum()
        elif wvl is not None and spectrum is not None:
            self.load_spectrum_from_arrays(wvl, spectrum)

    def load_spectrum_from_arrays(self, wvl, spectrum):
        """loads the spectrum from wavelength and spectrum arrays and stores it in the class.

        The spectrum does not correspond to the fourier transform of the trace, but to some spectrometer data that you would like to compare with the loaded trace

        Args:
            wvl: wavelength array (nm)
            spectrum: spectral intensity array
        """
        """wavelength is in nm"""
        check_equal_length(wvl, spectrum)
        self.wvlSpectrometer = np.array(wvl)
        self.ISpectrometer = np.array(spectrum)

    def load_trace_from_arrays(self, fieldTimeV, fieldV, fieldStdevV=None):
        """loads the trace from time and field arrays and stores it in the class.

        Args:
            fieldTimeV: time array (fs)
            fieldV: field array
            fieldStdevV: standard deviation - or sigma - to be associated to the trace (optional, default = None)
        """
        if fieldTimeV is None or fieldV is None:
            raise ValueError('\nin function TraceHandler.load_from_arrays() too many arguments were None\n'
                             'it might be that the constructor was erroneously used with no or too few arguments\n')
        if np.max(np.abs(fieldTimeV)) < 1.:
            print('\n\nWARNING: do you remember that the time axis of TraceHandler is in fs?\n\n')
        self.fieldTimeV = np.array(fieldTimeV)
        self.fieldV = np.array(fieldV)
        if fieldStdevV is not None:
            self.fieldStdevV = np.array(fieldStdevV)
        self.normalization_trace = np.max(np.abs(self.fieldV))
        self.update_fft()

    def load_trace(self, fname=None):
        """loads from file"""
        if fname is not None:
            self.filename = fname
        data = pandas.read_csv(self.filename, sep='\t')
        self.fieldTimeV = data['delay (fs)'].to_numpy()
        self.fieldV = data['field (a.u.)'].to_numpy()
        self.fieldStdevV = data['stdev field'].to_numpy()
        self.normalization_trace = np.max(np.abs(self.fieldV))
        self.update_fft()

    def load_trace_from_spectral_data(self, wvl_FFT_trace, spectrum_FFT_trace, phase_FFT_trace):
        """loads the trace from wavelength, spectrum, and spectral phase arrays and stores it in the class.

        This function has a different job than load_spectrum_from_arrays(): in fact, it retrieves the trace from the given spectral data via fourier transform.

        Args:
            wvl_FFT_trace: wavelength array in nm
            spectrum_FFT_trace: (wavelength-)spectral intensity array. This is assumed to be |FFT{field}|^2 * df/dλ
            phase_FFT_trace: spectral phase in rad
        """
        check_equal_length(wvl_FFT_trace, spectrum_FFT_trace, phase_FFT_trace)

        # check that the wvl_FFT_trace array is monotonically increasing
        if np.any(np.diff(wvl_FFT_trace) < 0):
            if np.all(np.diff(wvl_FFT_trace) < 0):
                wvl_FFT_trace = wvl_FFT_trace[::-1]
                spectrum_FFT_trace = spectrum_FFT_trace[::-1]
                phase_FFT_trace = phase_FFT_trace[::-1]
            else:
                raise ValueError('in function TraceHandler.load_from_spectral_data() wavelength array is not monotonous')

        # frequency spectrum (monotonically increasing)
        freq = constants.speed_of_light / wvl_FFT_trace[::-1] * 1e-6
        spectrum_freq = spectrum_FFT_trace[::-1] / (constants.speed_of_light/wvl_FFT_trace[::-1]**2 *1e-6)
        phase_FFT_trace = phase_FFT_trace[::-1]

        # create proper freq axis for the fourier transform
        df = (freq[1]-freq[0])/4
        nf = int(np.ceil(3 * freq[-1]/df))
        self.frequencyAxis = np.concatenate((np.arange(0, nf), np.arange(-nf, 0))) * df
        # corresponding time window
        twin = 1./(df)

        # complex fourier transform
        spectrum_freq = np.sqrt(spectrum_freq)*np.exp(1.j*phase_FFT_trace)

        # fill with zeros
        initial_zero_freq = np.linspace(freq[1]-freq[0], freq[0], int(np.ceil(4 * freq[0]/(freq[1]-freq[0]))))
        initial_zeros = np.zeros(len(initial_zero_freq))
        final_zero_freq = np.linspace(2*freq[-1]-freq[-2], 4 * freq[-1], int(np.ceil(15 * freq[-1]/(freq[-1]-freq[-2]))))
        final_zeros = np.zeros(len(final_zero_freq))
        freq = np.concatenate((initial_zero_freq, freq, final_zero_freq))
        spectrum_freq = np.concatenate((initial_zeros, spectrum_freq, final_zeros))
        # add negative frequencies
        freq = np.concatenate((-freq[::-1], freq))
        spectrum_freq = np.concatenate((np.conjugate(spectrum_freq[::-1]), spectrum_freq))

        # interpolate the spectrum to the frequency axis of the fft
        self.fftFieldV = np.interp(self.frequencyAxis, freq, spectrum_freq)

        # add linear phase to center the pulse in the time window; this has to be done after interpolation because the spectral phase will be fast oscillating
        self.fftFieldV = self.fftFieldV*np.exp(1.j*2*np.pi*self.frequencyAxis*twin/2)

        self.update_fft_spectrum()
        self.update_trace_from_fft()

    def load_spectrum(self, fname=None):
        """loads spectrum from file.

        The spectrum does not correspond to the fourier transform of the trace, but to the spectrometer data that you would like to compare with the loaded trace

        Args:
<<<<<<< HEAD
            fname: filename
=======
            filename
>>>>>>> 74e21d3b
        """
        if fname is not None:
            self.filename_spectrum = fname
        data = pandas.read_csv(self.filename_spectrum, sep='\t')
        self.wvlSpectrometer = data['wavelength (nm)'].to_numpy()
        self.ISpectrometer = data['intensity (a.u.)'].to_numpy()
        self.normalize_spectrum()

    def update_fft(self, zero_pad_field = True):
        """updates the fft of the trace from the time domain data.

        Args:
            zero_pad_field: bool; if true (default) add zeros before and after the trace before computing fft (for a smoother spectrum)
                The length of appended zeros is defined by self.fsZeroPadding.
        """
        zp_fieldTimeV, zp_fieldV = deepcopy(self.fieldTimeV), deepcopy(self.fieldV)
        if zero_pad_field:
            zp_fieldTimeV, zp_fieldV = zero_padding(self.fieldTimeV, self.fieldV, fsExtension=self.fsZeroPadding)
        self.frequencyAxis, self.fftFieldV = fourier_transform(zp_fieldTimeV, zp_fieldV)
        self.update_fft_spectrum()

    def update_fft_spectrum(self):
        """Updates the wavelength-dependent intensity spectrum. Results are stored in self.wvlAxis and self.fftSpectrum.

        This is (derived from but) different from the fourier transform because:
         * it considers the squared modulus of the field
         * it multiplies the frequency-dependent spectral density by df/dλ = c/λ²
         * it considers only positive wavelengths

        The function internally calls update_spectral_phase() as well.
        """
        self.wvlAxis = constants.speed_of_light/self.frequencyAxis[self.frequencyAxis > 0]*1.e-6
        self.fftSpectrum = np.abs(self.fftFieldV[self.frequencyAxis > 0])**2 * constants.speed_of_light/self.wvlAxis**2
        self.compute_complex_field()
        self.update_spectral_phase()
        self.normalize_fft_spectrum()

    def update_spectral_phase(self):
        """computes the spectral phase of the trace. The result is stored in self.fftphase.

        An attempt of automatic linear phase subtraction is made. Phase is unwrapped.
        """
        # determine the time distance (delay) of the waveform peak from the beginning of the trace (more precisely, from the beginning of the ifft)
        tmax = self.get_zero_delay()
        deltaT1 = tmax - self.complexFieldTimeV[0]
        deltaT2 = self.complexFieldTimeV[-1] - tmax
        ifft_twindow = 1/ (self.frequencyAxis[1] - self.frequencyAxis[0])
        total_delay = ifft_twindow/2 + (deltaT2-deltaT1)/2 # total estimated delay of the peak from the beginning of the ifft trace

        # compute the phase, use the computed 'delay' to correct for the non-interesting linear component, and unwrap it
        self.fftphase = np.angle(self.fftFieldV[self.frequencyAxis > 0])
        self.fftphase = self.fftphase - total_delay * self.frequencyAxis[self.frequencyAxis > 0] * 2 * np.pi
        self.fftphase = np.unwrap(self.fftphase)

        # subtract constant phase offset (m * 2*π)
        n_pi =  np.sum(self.fftSpectrum*self.fftphase)/ np.sum(self.fftSpectrum)
        n_pi = int( n_pi / ( 2*np.pi ))
        self.fftphase -= n_pi * 2 * np.pi


    def update_trace_from_fft(self):        # remember to use together with strip_from_trace
                                            # careful: the complex part of the IFFT is discarded
        """Updates the field trace from fft

        In most cases, you might want to call strip_from_trace() afterward, to eliminate the zero-padding from the trace.
        """
        self.fieldTimeV, self.fieldV = inverse_fourier_transform(self.frequencyAxis, self.fftFieldV)
        self.fieldV = np.real(self.fieldV)
        self.normalization_trace = np.max(np.abs(self.fieldV))
        self.get_zero_delay()

    def strip_from_trace(self, timeRange = None):
        """eliminates the zeros appended to the trace (zero-padding) when computing the FFT.

        Useful when retrieving the trace via ifft (method update_trace_from_fft()).

        Args:
            timeRange (float): the time range (fs) to strip from the beginning and end of the trace. If None (default), fsZeroPadding is used.
        """
        if timeRange is None:
            timeRange = self.fsZeroPadding
        # strip the first and last fsZeroPadding time points
        self.fieldV = self.fieldV[(self.fieldTimeV >= np.min(self.fieldTimeV) + timeRange)
                                          & (self.fieldTimeV <= np.max(self.fieldTimeV) - timeRange)]
        self.fieldTimeV = self.fieldTimeV[(self.fieldTimeV >= np.min(self.fieldTimeV) + timeRange)
                                          & (self.fieldTimeV <= np.max(self.fieldTimeV) - timeRange)]
        if self.fieldStdevV is None:
            return True
        if len(self.fieldStdevV) > len(self.fieldV):
            n_remove = len(self.fieldStdevV)-len(self.fieldV)
            print('\n\nWarning: fieldStdevV is longer than fieldV, removing', n_remove, ' elements\n\n')
            while n_remove > 0:
                if n_remove % 2 == 0:
                    self.fieldStdevV = np.delete(self.fieldStdevV, 0)
                else:
                    self.fieldStdevV = np.delete(self.fieldStdevV, -1)
                n_remove -= 1
        elif len(self.fieldStdevV) < len(self.fieldV):
            n_add = len(self.fieldV)-len(self.fieldStdevV)
            print('\n\nWarning: fieldStdevV is shorter than fieldV, adding', n_add, ' elements\n\n')
            while n_add > 0:
                if n_add % 2 == 0:
                    self.fieldStdevV = np.insert(self.fieldStdevV, 0, 0)
                else:
                    self.fieldStdevV = np.append(self.fieldStdevV, 0)
                n_add -= 1
        return True

    def strip_from_complex_trace(self, timeRange = None):
        """from the complex trace eliminates the zeros appended (zero-padding) when computing the FFT (Analogous to strip_from_trace())."""
        if timeRange is None:
            timeRange = self.fsZeroPadding
        # strip the first and last fsZeroPadding time points
        self.complexFieldV= self.complexFieldV[(self.complexFieldTimeV >= np.min(self.complexFieldTimeV) + timeRange)
                                          & (self.complexFieldTimeV <= np.max(self.complexFieldTimeV) - timeRange)]
        self.complexFieldTimeV = self.complexFieldTimeV[(self.complexFieldTimeV >= np.min(self.complexFieldTimeV) + timeRange)
                                          & (self.complexFieldTimeV <= np.max(self.complexFieldTimeV) - timeRange)]

    def tukey_time_window(self, lowEdge, upEdge, lowEdgeWidth, upEdgeWidth):
        """applies a tukey window to the trace in the time domain.

        Args:
            lowEdge, upEdge: lower and upper edge of the window upEdge-lowEdge = FWHM of the window
            lowEdgeWidth, upEdgeWidth: width of the cosine-shaped edges (from 0 to 1 or viceversa)
        """
        window = asymmetric_tukey_window(np.abs(self.fieldTimeV), lowEdge, upEdge, lowEdgeWidth, upEdgeWidth)
        self.fieldV = self.fieldV * window
        self.update_fft()

    def fourier_interpolation(self, ntimes_finer: int):
        """Shrinks the time step of the trace in time domain by a factor ntimes_finer.

        This is done by 'zero-padding' the fourier transform of the trace, i.e., by extending the frequency axis by a factor ntimes_finer, and adding corresponding zeros to the FFT field.

        Args:
            ntimes_finer (int): the factor by which to shrink the time step of the trace in time domain. Must be >= 1.
        """
        if ntimes_finer < 1:
            raise ValueError('in function TraceHandler.fourier_interpolation() ntimes_finer must be >= 1')
        if self.frequencyAxis is None or self.fftFieldV is None:
            raise ValueError('in function TraceHandler.fourier_interpolation() frequency axis or fft field is not defined')
        # extend the frequency axis by a factor ntimes_finer
        df = self.frequencyAxis[1] - self.frequencyAxis[0]
        i_last_pos = int(np.ceil(len(self.frequencyAxis) / 2) - 1)
        if self.frequencyAxis[i_last_pos] < 0 or self.frequencyAxis[i_last_pos + 1] > 0:
            print(self.frequencyAxis[0:i_last_pos + 1])
            print(self.frequencyAxis[i_last_pos + 1:])
            raise Exception('in function fourier_interpolation() frequency axes was not extended correctly')

        appended_freqFFT = np.linspace(self.frequencyAxis[i_last_pos] + df, ntimes_finer * self.frequencyAxis[i_last_pos] + df,
                                       round((ntimes_finer - 1) * self.frequencyAxis[i_last_pos] / df))
        prepended_freqFFT = np.linspace(-(ntimes_finer - 1) * self.frequencyAxis[i_last_pos] + self.frequencyAxis[i_last_pos + 1],
                                        +self.frequencyAxis[i_last_pos + 1], round((ntimes_finer - 1) * self.frequencyAxis[i_last_pos] / df))
        self.frequencyAxis = np.concatenate(
            (self.frequencyAxis[:i_last_pos + 1], appended_freqFFT, prepended_freqFFT, self.frequencyAxis[i_last_pos + 1:]))
        self.fftFieldV = np.concatenate(
            (self.fftFieldV[:i_last_pos + 1], np.zeros(len(appended_freqFFT)), np.zeros(len(prepended_freqFFT)),
             self.fftFieldV[i_last_pos + 1:]))

        self.update_trace_from_fft()
        self.strip_from_trace()
        self.update_fft_spectrum()

    def differentiate_trace(self, spectrally=True):
        """computes the time derivative of the trace.

        Args:
            spectrally: bool; if True (default) the derivative will be computed in the spectral domain (maybe more stable numerically)
        """
        if spectrally:
            self.fftFieldV = 1j * self.frequencyAxis * self.fftFieldV
            self.update_trace_from_fft()
            self.update_fft_spectrum()
        else:
            self.fieldV = np.gradient(self.fieldV, self.fieldTimeV)
            self.update_fft()

    def integrate_trace(self, spectrally=True):
        """integrates the trace in time.

        Args:
            spectrally (bool): if True (default) the integral will be computed in the spectral domain (maybe more stable numerically)
        """
        if spectrally:
            if self.frequencyAxis[0] != 0:
                print('WARNING: in function TraceHandler.integrate_trace() the FFT axis\' first element is not zero')
            self.fftFieldV[1:] = -1j / self.frequencyAxis[1:] * self.fftFieldV[1:]
            self.update_trace_from_fft()
            self.update_fft_spectrum()
        else:
            self.fieldV = np.cumsum(self.fieldV) * np.mean(np.diff(self.fieldTimeV))
            self.update_fft()

    def save_trace_to_file(self, filename, low_lim=None, up_lim=None):
        """Saves the trace to file

        Args:
            filename
            low_lim, up_lim: only save the trace between low_lim and up_lim (default: None, None)
        """
        if low_lim is not None and up_lim is not None:
            fieldTimeV_to_write = self.fieldTimeV[(self.fieldTimeV >= low_lim) & (self.fieldTimeV <= up_lim)]
            fieldV_to_write = self.fieldV[(self.fieldTimeV >= low_lim) & (self.fieldTimeV <= up_lim)]
        else:
            fieldTimeV_to_write = self.fieldTimeV
            fieldV_to_write = self.fieldV
        data = pandas.DataFrame({'delay (fs)': fieldTimeV_to_write, 'field (a.u.)': fieldV_to_write})
        data.to_csv(filename, sep='\t', index=False)

    def normalize_spectrum(self):
        """Normalizes the comparison spectrum to its integral."""
        spectrum_range = [60, 930]
        n_factor = (np.abs(np.diff(self.wvlSpectrometer)[(self.wvlSpectrometer[:-1] > spectrum_range[0]) & (
                    self.wvlSpectrometer[:-1] < spectrum_range[1])]) *
                               self.ISpectrometer[:-1][(self.wvlSpectrometer[:-1] > spectrum_range[0]) & (
                                       self.wvlSpectrometer[:-1] < spectrum_range[1])]).sum()
        self.ISpectrometer /= n_factor

    def normalize_fft_spectrum(self, spectrum_range = [60, 930]):
        """Normalizes the spectrum of the trace (|FFT{trace}|^2 * df/dλ) to its integral (area)

        Args:
            spectrum_range (list): the range of wavelengths (nm) to consider for the normalization. Default is [60, 930] nm.
        """
        n_factor = (np.abs(np.diff(self.wvlAxis)[(self.wvlAxis[:-1] > spectrum_range[0]) & (
                    self.wvlAxis[:-1] < spectrum_range[1])]) *
                               self.fftSpectrum[:-1][(self.wvlAxis[:-1] > spectrum_range[0]) & (
                                       self.wvlAxis[:-1] < spectrum_range[1])]).sum()
        self.fftSpectrum /= n_factor

    def get_trace(self):
        """Returns the time (fs) and field arrays. Field is in a.u. unless set_fluence() was called or a calibrated field was given as an input."""
        return self.fieldTimeV, self.fieldV

    def get_spectrum_trace(self):
        """Returns the wavelength and spectral intensity corresponding to the fourier transform of the trace."""
        return self.wvlAxis, self.fftSpectrum

    def get_spectral_phase(self):
        """Returns the wavelength array and the spectral phase array corresponding to the FFT of the trace."""
        return self.wvlAxis, self.fftphase

    def get_stdev(self):
        """Returns only the standard deviation (sigma) array"""
        return self.fieldStdevV

    def get_positive_fft_field(self):
        """Returns the positive frequency axis f and the corresponding FFT field (complex).

        Main task of this function is to 'smooth' the phase of the fft (= remove linear phase, corresponding to a time shift in the temporal domain), since the waveform is usually centered around t = 0"""
        if self.frequencyAxis is None or self.fftFieldV is None:
            raise ValueError('in function TraceHandler.get_positive_fft_field() frequency axis or fft field is not defined')
        positive_freq = self.frequencyAxis[self.frequencyAxis >= 0]
        positive_fft_field = self.fftFieldV[self.frequencyAxis >= 0]
        # remove linear phase
        tmax = self.get_zero_delay()
        deltaT1 = tmax - self.fieldTimeV[0]
        deltaT2 = self.fieldTimeV[-1] - tmax
        ifft_twindow = 1 / (self.frequencyAxis[1] - self.frequencyAxis[0])
        total_delay = ifft_twindow / 2 + (deltaT2 - deltaT1) / 2
        positive_fft_field = positive_fft_field * np.exp(-1.j * 2 * np.pi * positive_freq * total_delay)
        return positive_freq, positive_fft_field

    def get_fluence(self):
        """Calculates the fluence of the trace.

        convention: field [V/Å], time [fs], fluence [J/cm²]
        F = c\*eps_0\*integral(E^2)dt

<<<<<<< HEAD
        returns:
=======
        Returns:
>>>>>>> 74e21d3b
            fluence: float
        """
        F = constants.speed_of_light*constants.epsilon_0 * np.trapz(self.fieldV**2, self.fieldTimeV)* 1e1
        return F

    def set_fluence(self, fluence):
        """Set the fluence of the trace.

        Convention: field [V/Å], time [fs], fluence [J/cm²]

        F = c\*eps_0\*integral(E^2)dt"""
        F = constants.speed_of_light*constants.epsilon_0 * np.trapz(self.fieldV**2, self.fieldTimeV)* 1e1
        self.fieldV *= np.sqrt(fluence/F)
        self.update_fft()
        self.update_fft_spectrum()

    def compute_complex_field(self):
        """Computes the complex trace by inverting the positive-freq FFT and stores it in self.complexFieldV (for envelope or phase computation, for example)

        Notice that the fourier transform of the trace is not computed, it is assumed to be already stored in the class. This should be true in most cases."""
        complex_spectrum = deepcopy(self.fftFieldV)
        complex_spectrum[self.frequencyAxis < 0] = 0
        self.complexFieldTimeV, self.complexFieldV= inverse_fourier_transform(self.frequencyAxis, complex_spectrum)
        self.complexFieldV = 2* self.complexFieldV
        self.strip_from_complex_trace()

    def get_envelope(self):
        """Get the envelope of the trace.

        Returns:
            time array (fs)
            envelope array
            """
        if self.complexFieldV is None:
            self.compute_complex_field()
        return self.complexFieldTimeV, np.abs(self.complexFieldV)

    def get_phase(self):
        """Get the instantaneous phase of the trace.

        If complexFieldV is already computed and stored, no re-calculation occurs

        Returns:
            time array (fs)
            instantaneous phase array (fs)
        """
        if self.complexFieldV is None:
            self.compute_complex_field()
        return self.complexFieldTimeV, np.angle(self.complexFieldV)

    def get_zero_delay(self):
        """Get the time value corresponding to the envelope peak.

<<<<<<< HEAD
        Attention: the time array of the trace envelope should be fine enough to start with in order to resolve well the FWHM (please check it)

        Returns:
=======
        Returns
>>>>>>> 74e21d3b
            zero_delay: float
        """
        # careful: the time grid should be fine enough to resolve the maximum of the envelope
        t, en = self.get_envelope()
        dt = t[1]-t[0]
        max_index, max_value = find_maximum_location(en)
        self.zero_delay = t[0] + dt * max_index
        return self.zero_delay

    def get_FWHM(self):
        """get the FWHM of the trace.

<<<<<<< HEAD
        Attention: the time array of the trace envelope should be fine enough to start with in order to resolve well the FWHM (please check it)

        RETURNS
=======
        Returns:
>>>>>>> 74e21d3b
            FWHM: float
        """
        t, en = self.get_envelope()
        dt = t[1] - t[0]
        return fwhm(en**2, dt)

    def fft_tukey_bandpass(self, lowWavelengthEdge, upWavelengthEdge, lowEdgeWidth, highEdgeWidth):
        """Applies a bandpass filter to the trace in the frequency domain using a tukey window.

        The tukey window is 1 between  lowWavelengthEdge+lowEdgeWidth/2  and  upWavelengthEdge-highEdgeWidth/2
        and it is reaches zero at lowWavelengthEdge-lowEdgeWidth/2  and  upWavelengthEdge+highEdgeWidth/2.
        Notice that the edges are only cosine-shaped in the frequency domain. In the wavelength domain upWavelengthEdge - lowWavelengthEdge does not coincide with the FWHM of the tukey function

        Args:
            lowWavelengthEdge: float (nm)
            upWavelengthEdge: float (nm)
            lowEdgeWidth: float (nm)
            highEdgeWidth: float (nm)
        """
        upFreqEdge = constants.speed_of_light / (lowWavelengthEdge - lowEdgeWidth / 2) /2 * 1e-6 + constants.speed_of_light / (
                    lowWavelengthEdge + lowEdgeWidth / 2) /2 * 1e-6
        lowFreqEdge = constants.speed_of_light / (upWavelengthEdge - highEdgeWidth / 2) /2 * 1e-6 + constants.speed_of_light / (
                    upWavelengthEdge + highEdgeWidth / 2) /2 * 1e-6

        upFreqEdgeWidth = constants.speed_of_light / (lowWavelengthEdge - lowEdgeWidth / 2) * 1e-6 - constants.speed_of_light / (
                    lowWavelengthEdge + lowEdgeWidth / 2) * 1e-6
        lowFreqEdgeWidth = constants.speed_of_light / (upWavelengthEdge - highEdgeWidth / 2) * 1e-6 - constants.speed_of_light / (
                    upWavelengthEdge + highEdgeWidth / 2) * 1e-6

        window = asymmetric_tukey_window(np.abs(self.frequencyAxis), lowFreqEdge, upFreqEdge, lowFreqEdgeWidth,
                                         upFreqEdgeWidth)
        self.fftFieldV = self.fftFieldV * window
        self.update_trace_from_fft()
        self.update_fft_spectrum()
        self.strip_from_trace()

    def apply_transmission(self, wavelengths, f):
        """Applies a spectral transmission function to the trace (e.g. spectral filter).

        Args:
            wavelengths: ndarray = wavelength array (nm)
            f: ndarray = transmission function f(λ)
        """
        if np.any(np.diff(wavelengths)) < 0:
            if np.all(np.diff(wavelengths)) < 0:
                wavelengths = wavelengths[::-1]
                f = f[::-1]
            else:
                raise ValueError('in function TraceHandler.apply_transmission() wavelength array is not monotonous')
        freq = constants.speed_of_light / wavelengths[::-1] * 1e-6
        spectrum_freq = f[::-1]

        # fill with zeros
        initial_zero_freq = np.linspace(freq[1]-freq[0], freq[0], int(np.ceil(4 * freq[0]/(freq[1]-freq[0]))))
        initial_zeros = np.zeros(len(initial_zero_freq))
        final_zero_freq = np.linspace(2*freq[-1]-freq[-2], 4 * freq[-1], int(np.ceil(15 * freq[-1]/(freq[-1]-freq[-2]))))
        final_zeros = np.zeros(len(final_zero_freq))
        freq = np.concatenate((initial_zero_freq, freq, final_zero_freq))
        spectrum_freq = np.concatenate((initial_zeros, spectrum_freq, final_zeros))
        # add negative frequencies
        freq = np.concatenate((-freq[::-1], freq))
        spectrum_freq = np.concatenate((spectrum_freq[::-1], spectrum_freq))

        #interpolate the spectrum to the frequency axis of the fft
        spectrum_interp = np.interp(self.frequencyAxis, freq, spectrum_freq)

        self.fftFieldV = self.fftFieldV * spectrum_interp
        self.update_trace_from_fft()
        self.update_fft_spectrum()
        self.strip_from_trace()

    def apply_spectrum(self, wvl = None , spectrum = None, CEP_shift: float = 0., stripZeroPadding: bool = True):
        """Applies a spectrum to the phase of the trace. This means that a new trace is computed and stored in the TraceHandler object (replacing the existing one);
        the new trace has spectral intensity equal to the applied spectrum and spectral phase equal to the phase of the existing trace.

        Args:
<<<<<<< HEAD
            wvl: wavelength array (nm). If None (default) the comparison spectrum stored in the class (self.wvlSpectrometer and self.ISpectrometer) is applied.
            spectrum: spectral intensity array. If None (default) the comparison spectrum stored in the class (self.wvlSpectrometer and self.ISpectrometer) is applied.
            CEP_shift: a possible artificial phase shift IN UNITS OF PI! (default = 0)
            stripZeroPadding (bool): whether to eliminate the zero padding (zeros appended to the trace). Default is True"""
=======
            wvl = wavelength array (nm). If None (default) the comparison spectrum stored in the class (self.wvlSpectrometer and self.ISpectrometer) is applied.
            spectrum = spectral intensity array. If None (default) the comparison spectrum stored in the class (self.wvlSpectrometer and self.ISpectrometer) is applied.
            CEP_shift = a possible artificial phase shift IN UNITS OF PI! (default = 0)
            stripZeroPadding: bool = whether to eliminate the zero padding (zeros appended to the trace). Default is True"""
>>>>>>> 74e21d3b
        if wvl is None or spectrum is None:
            wvl = self.wvlSpectrometer
            spectrum = self.ISpectrometer
        # check that the wvl array is monotonically increasing
        if np.any(np.diff(wvl) < 0):
            if np.all(np.diff(wvl) < 0):
                wvl = wvl[::-1]
                spectrum = spectrum[::-1]
            else:
                raise ValueError('in function TraceHandler.apply_spectrum() wavelength array is not monotonous')

        # frequency spectrum (monotonically increasing)
        freq = constants.speed_of_light / wvl[::-1] *1e-6
        spectrum_freq = spectrum[::-1] / (constants.speed_of_light/wvl[::-1]**2 *1e-6)
        spectrum_freq = np.maximum(spectrum_freq, np.zeros(len(spectrum_freq)))

        # fill with zeros
        initial_zero_freq = np.linspace(freq[1]-freq[0], freq[0], int(np.ceil(4 * freq[0]/(freq[1]-freq[0]))))
        initial_zeros = np.zeros(len(initial_zero_freq))
        final_zero_freq = np.linspace(2*freq[-1]-freq[-2], 4 * freq[-1], int(np.ceil(15 * freq[-1]/(freq[-1]-freq[-2]))))
        final_zeros = np.zeros(len(final_zero_freq))
        freq = np.concatenate((initial_zero_freq, freq, final_zero_freq))
        spectrum_freq = np.concatenate((initial_zeros, spectrum_freq, final_zeros))
        # add negative frequencies
        freq = np.concatenate((-freq[::-1], freq))
        spectrum_freq = np.concatenate((spectrum_freq[::-1], spectrum_freq))

        # interpolate the spectrum to the frequency axis of the fft
        spectrum_interp = np.interp(self.frequencyAxis, freq, spectrum_freq)
        self.fftFieldV = np.sqrt(spectrum_interp)*np.exp(1j*np.angle(self.fftFieldV) + 1j*np.pi*CEP_shift*np.sign(self.frequencyAxis))


        self.update_trace_from_fft()
        if stripZeroPadding:
            self.strip_from_trace()
        else:
            self.fieldStdevV = None
        self.update_fft_spectrum()

    def fresnel_reflection(self, material2, angle_in, material1=None, forward: bool=True, s_polarized: bool=True, path: str = "./RefractiveIndices/"):
        """calculates the fresnel reflection of the pulse at the interface between two materials. The waveform is travelling from material 1 to material 2.
        The first medium (material1) should be non-absorptive. As usual the resulting waveform is stored in the TraceHandler object, replacing the previous one.

        Refractive index files should contain 3 space-separated columns, respectively with headers: wvl n k, where wvl is the wavelength in um, n and k resp. the real and imaginary part of the refractive index.
        Args:
<<<<<<< HEAD
            material2: the filename (without '.txt') of the refractive index data for the material after the interface (e.g. Si Al MgF2); wavelength is in um in the refractive index file
            angle_in: the incidence angle in degrees
            material1: the filename (without '.txt') of the refractive index data for the material before the interface. If None (default), vacuum is assumed
            forward (bool):  if True (default) forward reflection is computed (the result waveform is the reflection of the previously stored waveform.
=======
            material2 = the filename (without '.txt') of the refractive index data for the material after the interface (e.g. Si Al MgF2); wavelength is in um in the refractive index file
            angle_in = the incidence angle in degrees
            material1 = the filename (without '.txt') of the refractive index data for the material before the interface. If None (default), vacuum is assumed
            forward: bool = if True (default) forward reflection is computed (the result waveform is the reflection of the previously stored waveform.
>>>>>>> 74e21d3b
                if False backward reflection is computed (the previous waveform is the reflection of the result waveform)
            s_polarized (bool): True. Reflection calculation only implemented for s-polarized light
            path (str): path for the refractive index files. Defaults to "./RefractiveIndices/"
            """
        if not s_polarized:
            raise ValueError('in function TraceHandler.fresnel_reflection() p_polarized is not implemented yet\n')

        # read refractive index
        refIndexData = pandas.read_table(path + material2 + ".txt", sep=" ", keep_default_na=False)
        wvl2 = np.array(refIndexData['wvl']) * 1e3
        n2 = np.array(refIndexData['n']) +1j* np.array(refIndexData['k'])
        if material1 is None:
            wvl1 = np.array(wvl2)
            n1 = n2*0 + 1
        else:
            refIndexData = pandas.read_table(path + material1 + ".txt", sep=" ", keep_default_na=False)
            wvl1 = np.array(refIndexData['wvl']) * 1e3
            n1 = np.array(refIndexData['n']) +1j* np.array(refIndexData['k'])

        # check that the wvl arrays are monotonically increasing
        if np.any(np.diff(wvl1) < 0):
            if np.all(np.diff(wvl1) < 0):
                wvl1 = wvl1[::-1]
                n1 = n1[::-1]
            else:
                raise ValueError('in function TraceHandler.fresnel_reflection() wavelength array is not monotonous')
        if np.any(np.diff(wvl2) < 0):
            if np.all(np.diff(wvl2) < 0):
                wvl2 = wvl2[::-1]
                n2 = n2[::-1]
            else:
                raise ValueError('in function TraceHandler.fresnel_reflection() wavelength array is not monotonous')

        # frequency spectrum (monotonically increasing)
        freq1 = constants.speed_of_light / wvl1[::-1] * 1e-6
        freq2 = constants.speed_of_light / wvl2[::-1] * 1e-6
        n1 = n1[::-1]
        n2 = n2[::-1]

        # fill with ones
        initial_ones_freq = np.linspace(freq1[1] - freq1[0], freq1[0], int(np.ceil(4 * freq1[0] / (freq1[1] - freq1[0]))))
        initial_ones = np.ones(len(initial_ones_freq)) * n1[0]
        final_ones_freq = np.linspace(2 * freq1[-1] - freq1[-2], 4 * freq1[-1],
                                      int(np.ceil(15 * freq1[-1] / (freq1[-1] - freq1[-2]))))
        final_ones = np.ones(len(final_ones_freq)) * n1[-1]
        freq1 = np.concatenate((initial_ones_freq, freq1, final_ones_freq))
        n1 = np.concatenate((initial_ones, n1, final_ones))
        # same for n2
        initial_ones_freq = np.linspace(freq2[1] - freq2[0], freq2[0], int(np.ceil(4 * freq2[0] / (freq2[1] - freq2[0]))))
        initial_ones = np.ones(len(initial_ones_freq))* n2[0]
        final_ones_freq = np.linspace(2 * freq2[-1] - freq2[-2], 4 * freq2[-1],
                                        int(np.ceil(15 * freq2[-1] / (freq2[-1] - freq2[-2]))))
        final_ones = np.ones(len(final_ones_freq)) * n2[-1]
        freq2 = np.concatenate((initial_ones_freq, freq2, final_ones_freq))
        n2 = np.concatenate((initial_ones, n2, final_ones))

        # add negative frequencies
        freq1 = np.concatenate((-freq1[::-1], freq1))
        n1 = np.concatenate((np.conjugate(n1[::-1]), n1))
        freq2 = np.concatenate((-freq2[::-1], freq2))
        n2 = np.concatenate((np.conjugate(n2[::-1]), n2))

        # interpolate the n1 and n2 to the frequency axis of the fft
        n1Interp = np.interp(self.frequencyAxis, freq1, n1)
        n2Interp = np.interp(self.frequencyAxis, freq2, n2)

        # calculate the fresnel reflection coefficients using only the angle of incidence (NOT SURE THIS WORKS WHEN THE FIRST MEDIUM IS LOSSY)
        r = ((n1Interp * np.cos(angle_in*np.pi/180) - n2Interp * np.sqrt(1-(n1Interp/n2Interp*np.sin(angle_in*np.pi/180))**2)) /
             (n1Interp * np.cos(angle_in*np.pi/180) + n2Interp * np.sqrt(1-(n1Interp/n2Interp*np.sin(angle_in*np.pi/180))**2)))
        if forward:
            self.fftFieldV = self.fftFieldV * r
        else:
            self.fftFieldV = self.fftFieldV / r

        self.fieldStdevV = None

        self.update_trace_from_fft()
        self.strip_from_trace()
        self.update_fft_spectrum()


    def apply_zero_phase(self):
        """Applies zero-phase to the trace; this allows, for example, to retrieve the fourier limited pulse corresponding to the same FFT spectrum of the loaded trace"""
        tau = self.fsZeroPadding + (np.max(self.fieldTimeV)-np.min(self.fieldTimeV))/2
        self.fftFieldV = np.abs(self.fftFieldV)*np.exp(1.j*(2*np.pi*tau*self.frequencyAxis))
        self.update_trace_from_fft()
        self.strip_from_trace()
        self.update_fft_spectrum()

    def time_frequency_analysis(self, sigma_time, low_lim=None, up_lim=None, low_lim_freq=None, up_lim_freq=None):
        """Performs time-frequency analysis by using scipy's short time fourier transform (fourier transform of the trace convoluted by a 'sigma_time' broad gaussian).

        Args:
            sigma_time: sigma of the gaussian window
            low_lim, up_lim (float): xaxis limits for plotting. Default None
            low_lim_freq, up_lim_freq (float): xaxis limits for plotting. Default None

        """
        dt = np.mean(np.diff(self.fieldTimeV))
        w = scipy.signal.windows.gaussian(int(sigma_time / dt * 6) + 1, sigma_time / dt, sym=True)
        TFA = scipy.signal.ShortTimeFFT(w, hop=1, fs=1. / dt, mfft=int(sigma_time / dt * 24), scale_to='magnitude')
        TFData = TFA.stft(self.fieldV)

        fig, ax = plt.subplots()
        t_lo, t_hi, f_lo, f_hi = TFA.extent(self.fieldV.size)  # time and freq range of plot
        if low_lim is None:
            low_lim = t_lo+self.fieldTimeV[0]
        if up_lim is None:
            up_lim = t_hi+self.fieldTimeV[0]
        if low_lim_freq is None:
            low_lim_freq = 0
        if up_lim_freq is None:
            up_lim_freq = 3.0

        ax.set( xlim=(low_lim, up_lim),
                ylim=(low_lim_freq, up_lim_freq))
        ax.set_xlabel('Time (fs)')
        ax.set_ylabel('Frequency (PHz)')
        im1 = ax.imshow(abs(TFData)/np.max(abs(TFData)), origin='lower', aspect='auto',
                         extent=(t_lo+self.fieldTimeV[0], t_hi+self.fieldTimeV[0], f_lo, f_hi), cmap='viridis')
        cbar = fig.colorbar(im1)

        cbar.ax.set_ylabel("Magnitude of the field (Arb. unit)")
        fig.tight_layout()
        return TFData


    def plot_trace(self, low_lim = None, up_lim = None, normalize: bool = True):
        """Plots the field trace.

        Args:
            low_lim, up_lim: float = xaxis limits for plotting. Default None
            normalize: bool = if True (default) normalize the peak of the trace to 1
        """
        fig, ax = plt.subplots()
        if normalize:
            norm_plot = self.normalization_trace
        else:
            norm_plot = 1
        main_line = ax.plot(self.fieldTimeV, self.fieldV/norm_plot, label='Field trace')
        if self.fieldStdevV is not None:
            ax.fill_between(self.fieldTimeV, (self.fieldV - self.fieldStdevV)/norm_plot,
                            (self.fieldV + self.fieldStdevV)/norm_plot, color=main_line[0].get_color(), alpha=0.3)
        ax.set_xlabel('Time (fs)')
        ax.set_ylabel('Field (Arb. unit)')

        if low_lim is not None and up_lim is not None:
            ax.set_xlim(low_lim, up_lim)
        return fig

    def plot_spectrum(self, low_lim = 40, up_lim = 1000, no_phase: bool = False, phase_blanking_level = 0.05):
        """Plots the trace spectrum and phase together with the spectrometer measurement [if provided].

        Args:
            low_lim, up_lim (float): xaxis limits for plotting. Default: 40, 1000
            no_phase: if True, don't plot the phase. Default: False
        """
        fig, ax = plt.subplots()

        if not no_phase:
            ax2 = ax.twinx()
        lines = []
        min_intensity = phase_blanking_level * np.max(self.fftSpectrum)
        lines += ax.plot(self.wvlAxis[(self.wvlAxis>low_lim) & (self.wvlAxis<up_lim)], self.fftSpectrum[(self.wvlAxis>low_lim) & (self.wvlAxis<up_lim)],
                label='Fourier transform')
        if not no_phase:
            ax2.plot([],[])
            if self.wvlSpectrometer is not None:
                ax2.plot([],[])
            lines += ax2.plot(self.wvlAxis[(self.wvlAxis>low_lim)&(self.wvlAxis<up_lim)&(self.fftSpectrum>min_intensity)], self.fftphase[(self.wvlAxis>low_lim)&(self.wvlAxis<up_lim)&(self.fftSpectrum>min_intensity)],'--',
                     label='Phase')
        if self.wvlSpectrometer is not None:
            lines += ax.plot(self.wvlSpectrometer[(self.wvlSpectrometer>low_lim)&(self.wvlSpectrometer<up_lim)], self.ISpectrometer[(self.wvlSpectrometer>low_lim)&(self.wvlSpectrometer<up_lim)],
                    label='Spectrometer')
        ax.set_xlabel('Wavelength (nm)')
        ax.set_ylabel('Intensity (Arb. unit)')
        ax.tick_params(axis='both')
        if not no_phase:
            ax2.set_ylabel('Phase (rad)')
            ax2.tick_params(axis='y')
        ax.legend(lines, [l.get_label() for l in lines])
        return fig


class MultiTraceHandler:
    """Initializes and stores multiple TraceHandler objects. It is used to plot multiple traces in a single graph, compare them, and perform operations between them

    ALL TIMES IN FS, ALL WAVELENGTHS IN NM, ALL FREQUENCIES IN PHz

    All stored traces are accessible as TraceHandler object in the corresponding list.

    Attributes:
        traceHandlers (list): list of traceHandler objects
        fsZeroPadding (float): zero padding in fs for the traces (default 150 fs)
    """
    def __init__(self, filenameList=None, filenameSpectrumList=None,
                 timeList=None, fieldList=None, stdevList=None, wvlList=None, spectrumList=None, traceHandlerList=None):
        """Constructor of MultiTraceHandler.

        One of the following arguments must be provided (all arguments default to None:
        * filenameList: list of filenames containing the field traces (see TraceHandler constructor)
        * timeList AND fieldList: list of time arrays and field arrays (see TraceHandler constructor)
        * traceHandlerList: list of TraceHandler objects

        Args:
            filenameList : list of filenames containing the field traces (see TraceHandler constructor)
            filenameSpectrumList : list of filenames containing the spectrum traces (spectrometer data; see TraceHandler constructor)
            timeList : list of time arrays (see TraceHandler constructor)
            fieldList : list of field arrays (see TraceHandler constructor)
            stdevList : list of standard deviation arrays (see TraceHandler constructor)
            wvlList : list of wavelength arrays (spectrometer data; see TraceHandler constructor)
            spectrumList : list of spectrum arrays (spectrometer data; see TraceHandler constructor)
            traceHandlerList : list of TraceHandler objects
            """

        self.fsZeroPadding = 150
        self.traceHandlers = []
        if filenameList is not None:
            for i in range(len(filenameList)):
                if filenameSpectrumList is not None:
                    self.traceHandlers.append(TraceHandler(filename=filenameList[i], filename_spectrum=filenameSpectrumList[i]))
                else:
                    self.traceHandlers.append(TraceHandler(filename=filenameList[i]))
        elif timeList is not None and fieldList is not None:
            if stdevList is None:
                stdevList = [None]*len(timeList)
            if wvlList is None:
                wvlList = [None]*len(timeList)
            if spectrumList is None:
                spectrumList = [None]*len(timeList)
            check_equal_length(timeList, fieldList, stdevList, wvlList, spectrumList)
            for i in range(len(timeList)):
                    self.traceHandlers.append(TraceHandler(time=timeList[i], field=fieldList[i], stdev=stdevList[i],
                                                           wvl=wvlList[i], spectrum=spectrumList[i]))
        elif traceHandlerList is not None:
            for i in range(len(traceHandlerList)):
                if isinstance(traceHandlerList[i], TraceHandler):
                    self.traceHandlers.append(traceHandlerList[i])
                else:
                    raise ValueError('in function MultiTraceHandler.__init__() traceHandlerList is not a list of TraceHandler objects\n')
        else:
            raise ValueError('in function MultiTraceHandler.__init__() too many arguments were None\n'
                             'probably the constructor was erroneously used with no or too few arguments\n'
                             'use either filenameList and filenameSpectrumList or timeList, fieldList or traceHandlerList\n')


    def append_trace(self, filename=None, filename_spectrum=None, timeV=None, fieldV=None, stdevV=None, wvl=None, spectrum=None, traceHandler=None):
        """Append a new trace to the list. Usual rules apply.

        Args:
            filename
            filename_spectrum
            timeV
            fieldV
            stdevV
            wvl
            spectrum
            traceHandler
        """
        if filename_spectrum is not None and filename is not None:
            self.traceHandlers.append(TraceHandler(filename, filename_spectrum))
        elif filename is not None:
            self.traceHandlers.append(TraceHandler(filename))
        elif timeV is not None and fieldV is not None:
            self.traceHandlers.append(TraceHandler(time=timeV, field=fieldV, stdev=stdevV, wvl=wvl, spectrum=spectrum))
        elif traceHandler is not None:
            if isinstance(traceHandler, TraceHandler):
                self.traceHandlers.append(traceHandler)
            else:
                raise ValueError('in function MultiTraceHandler.append_trace() traceHandler is not a TraceHandler object\n')
        else:
            raise ValueError('in function MultiTraceHandler.append_trace() filename and filename_spectrum cannot be None\n'
                             'it might be that the function was erroneously used with no arguments\n')

    def flip_trace(self, index: int):
        """flips the trace number 'index'

        Args:
            index: int
        """
        if index >= len(self.traceHandlers):
            raise ValueError('in function MultiTraceHandler.flip() index is out of range\n')
        self.traceHandlers[index].fieldV = -self.traceHandlers[index].fieldV
        self.traceHandlers[index].fftFieldV = -self.traceHandlers[index].fftFieldV
        self.traceHandlers[index].complexFieldV= -self.traceHandlers[index].complexFieldV

    def tukey_bandpass(self, lowWavelengthEdge, upWavelengthEdge, lowEdgeWidth, highEdgeWidth):
        """applies a bandpass filter the traces in the frequency domain using a tukey window. See traceHandler's docs"""
        for i in range(len(self.traceHandlers)):
            self.traceHandlers[i].fft_tukey_bandpass(lowWavelengthEdge, upWavelengthEdge, lowEdgeWidth, highEdgeWidth)

    def apply_spectrum(self, wvl = None , spectrum = None, CEP_shift = 0., stripZeroPadding = True):
        """applies spectrum to the phase of the pulse. See traceHandler's docs"""
        for i in range(len(self.traceHandlers)):
            self.traceHandlers[i].apply_spectrum(wvl, spectrum, CEP_shift, stripZeroPadding)

    def plot_traces(self, low_lim=None, up_lim=None, labels=None, delay_shift=None, offset: float=2., errorbar: bool=False, normalize: bool=True):
        """plots all traces.

        Args:
            low_lim (float): for xaxis
            up_lim (float): for xaxis
            labels (list): list of labels for the legend
            delay_shift (list): list of delay offsets (one per trace)
            offset (float): y-axis offset between traces
            errorbar (bool): whether to plot errors. Default False
            normalize (bool): Default True
        """
        fig, ax = plt.subplots()
        if delay_shift is None:
            delay_shift = [0.]*len(self.traceHandlers)
        check_equal_length(delay_shift, self.traceHandlers)

        for i in range(len(self.traceHandlers)):
            if normalize:
                norm_plot = self.traceHandlers[i].normalization_trace
            else:
                norm_plot = 1
            t, field = self.traceHandlers[i].get_trace()
            stdev_field = self.traceHandlers[i].get_stdev()
            if errorbar and stdev_field is not None:
                last_fill = ax.fill_between(t-delay_shift[i], offset*i + (field-stdev_field)/norm_plot,
                                offset*i + (field+stdev_field)/norm_plot,
                                label='_nolegend_', alpha=0.3)
                ax.plot(t-delay_shift[i], offset*i + field/norm_plot, label='Trace '+str(i), color=last_fill.get_facecolor(), alpha=1.0)
            else:
                ax.plot(t-delay_shift[i], offset*i + field/norm_plot, label='Trace '+str(i))
        ax.set_xlabel('Time (fs)')
        ax.set_ylabel('Field (Arb. unit)')

        if labels is not None:
            handles, labels_dump = ax.get_legend_handles_labels()
            plt.legend(handles[::-1], labels[::-1], loc='upper left')
        else:
            pass
        if low_lim is not None and up_lim is not None:
            ax.set_xlim(low_lim, up_lim)
        return fig

    def plot_spectra(self, low_lim=50, up_lim=1000, labels=None, offset=0.015, logscale: bool=False):
        """Plot all spectra.

<<<<<<< HEAD
        Args:
            low_lim: lower limit wavelength (nm). Default: 50 nm
            up_lim: upper limit wavelength (nm). Default: 1000 nm
            labels: label list for the plot legend. Labels should be in the same order as the stored traceHandler objects
            offset: artificial offset between two spectra for display purposes. Default: 0.015
            logscale: (bool); whether to plot in a logscale
=======
        ARGUMENTS (Optional, See plot_traces() docs):
            low_lim:
            up_lim:
            labels:
            offset:
>>>>>>> 74e21d3b
        """
        fig, ax = plt.subplots()
        for i in range(len(self.traceHandlers)):
            self.traceHandlers[i].normalize_fft_spectrum()
            wvl, spctr = self.traceHandlers[i].get_spectrum_trace()
            if logscale:
                ax.plot(wvl, (offset**i)*spctr)
                ylow = np.mean(spctr[(wvl<up_lim)&(wvl>low_lim)])/(offset**3)
                yup = np.mean(spctr[(wvl<up_lim)&(wvl>low_lim)])*(offset**(len(self.traceHandlers)))
                ax.set_ylim(ylow, yup)
            else:
                ax.plot(wvl, i*offset + spctr)
        ax.set_xlabel('Wavelength (nm)')
        ax.set_ylabel('Intensity (Arb. unit)')
        if labels is not None:
            handles, labels_dump = ax.get_legend_handles_labels()
            plt.legend(handles[::-1], labels[::-1], loc='upper right')
        else:
            pass
        if low_lim is not None and up_lim is not None:
            ax.set_xlim(low_lim, up_lim)
        return fig<|MERGE_RESOLUTION|>--- conflicted
+++ resolved
@@ -296,11 +296,7 @@
         The spectrum does not correspond to the fourier transform of the trace, but to the spectrometer data that you would like to compare with the loaded trace
 
         Args:
-<<<<<<< HEAD
             fname: filename
-=======
-            filename
->>>>>>> 74e21d3b
         """
         if fname is not None:
             self.filename_spectrum = fname
@@ -570,11 +566,8 @@
         convention: field [V/Å], time [fs], fluence [J/cm²]
         F = c\*eps_0\*integral(E^2)dt
 
-<<<<<<< HEAD
-        returns:
-=======
+
         Returns:
->>>>>>> 74e21d3b
             fluence: float
         """
         F = constants.speed_of_light*constants.epsilon_0 * np.trapz(self.fieldV**2, self.fieldTimeV)* 1e1
@@ -628,13 +621,8 @@
     def get_zero_delay(self):
         """Get the time value corresponding to the envelope peak.
 
-<<<<<<< HEAD
-        Attention: the time array of the trace envelope should be fine enough to start with in order to resolve well the FWHM (please check it)
-
         Returns:
-=======
-        Returns
->>>>>>> 74e21d3b
+
             zero_delay: float
         """
         # careful: the time grid should be fine enough to resolve the maximum of the envelope
@@ -647,13 +635,8 @@
     def get_FWHM(self):
         """get the FWHM of the trace.
 
-<<<<<<< HEAD
-        Attention: the time array of the trace envelope should be fine enough to start with in order to resolve well the FWHM (please check it)
-
-        RETURNS
-=======
+
         Returns:
->>>>>>> 74e21d3b
             FWHM: float
         """
         t, en = self.get_envelope()
@@ -730,17 +713,11 @@
         the new trace has spectral intensity equal to the applied spectrum and spectral phase equal to the phase of the existing trace.
 
         Args:
-<<<<<<< HEAD
             wvl: wavelength array (nm). If None (default) the comparison spectrum stored in the class (self.wvlSpectrometer and self.ISpectrometer) is applied.
             spectrum: spectral intensity array. If None (default) the comparison spectrum stored in the class (self.wvlSpectrometer and self.ISpectrometer) is applied.
             CEP_shift: a possible artificial phase shift IN UNITS OF PI! (default = 0)
             stripZeroPadding (bool): whether to eliminate the zero padding (zeros appended to the trace). Default is True"""
-=======
-            wvl = wavelength array (nm). If None (default) the comparison spectrum stored in the class (self.wvlSpectrometer and self.ISpectrometer) is applied.
-            spectrum = spectral intensity array. If None (default) the comparison spectrum stored in the class (self.wvlSpectrometer and self.ISpectrometer) is applied.
-            CEP_shift = a possible artificial phase shift IN UNITS OF PI! (default = 0)
-            stripZeroPadding: bool = whether to eliminate the zero padding (zeros appended to the trace). Default is True"""
->>>>>>> 74e21d3b
+
         if wvl is None or spectrum is None:
             wvl = self.wvlSpectrometer
             spectrum = self.ISpectrometer
@@ -786,17 +763,11 @@
 
         Refractive index files should contain 3 space-separated columns, respectively with headers: wvl n k, where wvl is the wavelength in um, n and k resp. the real and imaginary part of the refractive index.
         Args:
-<<<<<<< HEAD
             material2: the filename (without '.txt') of the refractive index data for the material after the interface (e.g. Si Al MgF2); wavelength is in um in the refractive index file
             angle_in: the incidence angle in degrees
             material1: the filename (without '.txt') of the refractive index data for the material before the interface. If None (default), vacuum is assumed
             forward (bool):  if True (default) forward reflection is computed (the result waveform is the reflection of the previously stored waveform.
-=======
-            material2 = the filename (without '.txt') of the refractive index data for the material after the interface (e.g. Si Al MgF2); wavelength is in um in the refractive index file
-            angle_in = the incidence angle in degrees
-            material1 = the filename (without '.txt') of the refractive index data for the material before the interface. If None (default), vacuum is assumed
-            forward: bool = if True (default) forward reflection is computed (the result waveform is the reflection of the previously stored waveform.
->>>>>>> 74e21d3b
+
                 if False backward reflection is computed (the previous waveform is the reflection of the result waveform)
             s_polarized (bool): True. Reflection calculation only implemented for s-polarized light
             path (str): path for the refractive index files. Defaults to "./RefractiveIndices/"
@@ -1138,21 +1109,12 @@
 
     def plot_spectra(self, low_lim=50, up_lim=1000, labels=None, offset=0.015, logscale: bool=False):
         """Plot all spectra.
-
-<<<<<<< HEAD
-        Args:
             low_lim: lower limit wavelength (nm). Default: 50 nm
             up_lim: upper limit wavelength (nm). Default: 1000 nm
             labels: label list for the plot legend. Labels should be in the same order as the stored traceHandler objects
             offset: artificial offset between two spectra for display purposes. Default: 0.015
             logscale: (bool); whether to plot in a logscale
-=======
-        ARGUMENTS (Optional, See plot_traces() docs):
-            low_lim:
-            up_lim:
-            labels:
-            offset:
->>>>>>> 74e21d3b
+
         """
         fig, ax = plt.subplots()
         for i in range(len(self.traceHandlers)):
